--- conflicted
+++ resolved
@@ -67,12 +67,9 @@
         "fiona",
         "flask",
         "fsspec",
-<<<<<<< HEAD
         "google-api-python-client",
+        "more-itertools",
         "oauth2client >2.0.0,<4.0.0",
-=======
-        "more-itertools",
->>>>>>> 5fc95958
         "pandas >=1.0.1,<2",
         "psycopg2 >=2.8,<3",
         "pyyaml",
