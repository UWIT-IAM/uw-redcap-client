--- conflicted
+++ resolved
@@ -116,15 +116,9 @@
 
 @export
 @catch_permission_denied
-<<<<<<< HEAD
 def store_consensus_genome(session: DatabaseSession, document: str) -> None:
     """
     Store the given consensus genome *document* (a **string**) in the backing
-=======
-def store_redcap_det(session: DatabaseSession, document: str) -> None:
-    """
-    Store the given REDCap DET *document* (a **string**) in the backing
->>>>>>> 6f35fe18
     database using *session*.
 
     Raises a :class:`BadRequestDatabaseError` exception if the given *document*
@@ -134,11 +128,28 @@
     with session, session.cursor() as cursor:
         try:
             cursor.execute(
-<<<<<<< HEAD
                 "insert into receiving.consensus_genome (document) values (%s)",
-=======
+                    (document,))
+
+        except (DataError, IntegrityError) as error:
+            raise BadRequestDatabaseError(error) from None
+
+
+@export
+@catch_permission_denied
+def store_redcap_det(session: DatabaseSession, document: str) -> None:
+    """
+    Store the given REDCap DET *document* (a **string**) in the backing
+    database using *session*.
+
+    Raises a :class:`BadRequestDatabaseError` exception if the given *document*
+    isn't valid and a :class:`Forbidden` exception if the database reports a
+    `permission denied` error.
+    """
+    with session, session.cursor() as cursor:
+        try:
+            cursor.execute(
                 "insert into receiving.redcap_det (document) values (%s)",
->>>>>>> 6f35fe18
                     (document,))
 
         except (DataError, IntegrityError) as error:
